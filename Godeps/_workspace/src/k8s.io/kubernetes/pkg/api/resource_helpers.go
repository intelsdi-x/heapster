/*
Copyright 2014 The Kubernetes Authors All rights reserved.

Licensed under the Apache License, Version 2.0 (the "License");
you may not use this file except in compliance with the License.
You may obtain a copy of the License at

    http://www.apache.org/licenses/LICENSE-2.0

Unless required by applicable law or agreed to in writing, software
distributed under the License is distributed on an "AS IS" BASIS,
WITHOUT WARRANTIES OR CONDITIONS OF ANY KIND, either express or implied.
See the License for the specific language governing permissions and
limitations under the License.
*/

package api

import (
	"k8s.io/kubernetes/pkg/api/resource"
)

// Returns string version of ResourceName.
func (self ResourceName) String() string {
	return string(self)
}

// Returns the CPU limit if specified.
func (self *ResourceList) Cpu() *resource.Quantity {
	if val, ok := (*self)[ResourceCPU]; ok {
		return &val
	}
	return &resource.Quantity{Format: resource.DecimalSI}
}

// Returns the Memory limit if specified.
func (self *ResourceList) Memory() *resource.Quantity {
	if val, ok := (*self)[ResourceMemory]; ok {
		return &val
	}
	return &resource.Quantity{Format: resource.BinarySI}
}

func (self *ResourceList) Pods() *resource.Quantity {
	if val, ok := (*self)[ResourcePods]; ok {
		return &val
	}
	return &resource.Quantity{}
}

func GetContainerStatus(statuses []ContainerStatus, name string) (ContainerStatus, bool) {
	for i := range statuses {
		if statuses[i].Name == name {
			return statuses[i], true
		}
	}
	return ContainerStatus{}, false
}

func GetExistingContainerStatus(statuses []ContainerStatus, name string) ContainerStatus {
	for i := range statuses {
		if statuses[i].Name == name {
			return statuses[i]
		}
	}
	return ContainerStatus{}
}

// IsPodReady returns true if a pod is ready; false otherwise.
func IsPodReady(pod *Pod) bool {
	return IsPodReadyConditionTrue(pod.Status)
}

// IsPodReady retruns true if a pod is ready; false otherwise.
func IsPodReadyConditionTrue(status PodStatus) bool {
	condition := GetPodReadyCondition(status)
	return condition != nil && condition.Status == ConditionTrue
}

// Extracts the pod ready condition from the given status and returns that.
// Returns nil if the condition is not present.
func GetPodReadyCondition(status PodStatus) *PodCondition {
	for _, c := range status.Conditions {
		if c.Type == PodReady {
			return &c
		}
	}
	return nil
}

// IsNodeReady returns true if a node is ready; false otherwise.
func IsNodeReady(node *Node) bool {
	for _, c := range node.Status.Conditions {
		if c.Type == NodeReady {
			return c.Status == ConditionTrue
		}
	}
	return false
<<<<<<< HEAD
=======
}

// PodRequestsAndLimits returns a dictionary of all defined resources summed up for all
// containers of the pod.
func PodRequestsAndLimits(pod *Pod) (reqs map[ResourceName]resource.Quantity, limits map[ResourceName]resource.Quantity, err error) {
	reqs, limits = map[ResourceName]resource.Quantity{}, map[ResourceName]resource.Quantity{}
	for _, container := range pod.Spec.Containers {
		for name, quantity := range container.Resources.Requests {
			if value, ok := reqs[name]; !ok {
				reqs[name] = *quantity.Copy()
			} else if err = value.Add(quantity); err != nil {
				return nil, nil, err
			}
		}
		for name, quantity := range container.Resources.Limits {
			if value, ok := limits[name]; !ok {
				limits[name] = *quantity.Copy()
			} else if err = value.Add(quantity); err != nil {
				return nil, nil, err
			}
		}
	}
	return
>>>>>>> e8d00d2e
}<|MERGE_RESOLUTION|>--- conflicted
+++ resolved
@@ -80,9 +80,9 @@
 // Extracts the pod ready condition from the given status and returns that.
 // Returns nil if the condition is not present.
 func GetPodReadyCondition(status PodStatus) *PodCondition {
-	for _, c := range status.Conditions {
+	for i, c := range status.Conditions {
 		if c.Type == PodReady {
-			return &c
+			return &status.Conditions[i]
 		}
 	}
 	return nil
@@ -96,8 +96,6 @@
 		}
 	}
 	return false
-<<<<<<< HEAD
-=======
 }
 
 // PodRequestsAndLimits returns a dictionary of all defined resources summed up for all
@@ -121,5 +119,4 @@
 		}
 	}
 	return
->>>>>>> e8d00d2e
 }