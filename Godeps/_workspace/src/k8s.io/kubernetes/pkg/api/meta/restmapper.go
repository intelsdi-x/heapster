--- conflicted
+++ resolved
@@ -144,31 +144,12 @@
 	if len(kindName) == 0 {
 		return unversioned.GroupVersionResource{}, unversioned.GroupVersionResource{}
 	}
-<<<<<<< HEAD
-	if mixedCase {
-		// Legacy support for mixed case names
-		singular = strings.ToLower(kind[:1]) + kind[1:]
-	} else {
-		singular = strings.ToLower(kind)
-	}
-	if strings.HasSuffix(singular, "endpoints") {
-		plural = singular
-	} else {
-		switch string(singular[len(singular)-1]) {
-		case "s":
-			plural = singular + "es"
-		case "y":
-			plural = strings.TrimSuffix(singular, "y") + "ies"
-		default:
-			plural = singular + "s"
-=======
 	singularName := strings.ToLower(kindName)
 	singular := kind.GroupVersion().WithResource(singularName)
 
 	for _, skip := range unpluralizedSuffixes {
 		if strings.HasSuffix(singularName, skip) {
 			return singular, singular
->>>>>>> e8d00d2e
 		}
 	}
 
